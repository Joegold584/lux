defmodule Mix.Tasks.Setup do
  @shortdoc "Sets up the project for local development"
  @moduledoc """
  Sets up the project for local development.

  This task:
  1. Installs Elixir dependencies
  2. Ensures Poetry is installed and configured
  3. Create virtual env
  4. Installs Python dependencies

  ## Usage

      mix setup
  """
  use Mix.Task

  @requirements []

  @priv_python_dir "priv/python"
  @priv_nodejs_dir "priv/node"

  defp safe_cmd(cmd, args, opts) do
    System.cmd(cmd, args, opts)
  rescue
    e in ErlangError ->
      case e do
        %ErlangError{original: :enoent} -> {:error, :not_found}
        _ -> reraise e, __STACKTRACE__
      end
  end

  @impl Mix.Task
  def run(_opts \\ []) do
    Mix.shell().info("\n==> Setting up Lux for development\n")
    # Step 1: Install Elixir dependencies
    Mix.shell().info("==> Installing Elixir dependencies...")

    with :ok <- install_deps(),
         # Step 2: Check and setup Poetry
         Mix.shell().info("\n==> Checking Poetry installation..."),
         {:ok, poetry_path} <- find_poetry(),
         # Step 3: Setup Python virtual environment
         Mix.shell().info("\n==> Setting up Python virtual environment..."),
         :ok <- setup_virtualenv(),
         # Step 4: Install Python dependencies
<<<<<<< HEAD
         _ <- Mix.shell().info("\n==> Installing Python dependencies..."),
         :ok <- install_python_deps(poetry_path),
         # Step 5: Install Node.js dependencies
         Mix.shell().info("\n==> Installing Node.js dependencies..."),
         :ok <- install_nodejs_deps() do
=======
         Mix.shell().info("\n==> Installing Python dependencies..."),
         :ok <- install_python_deps(poetry_path) do
>>>>>>> 1cce45ae
      Mix.shell().info("""
      \n==> Setup completed successfully! 🎉

      You can now:
      • Activate the Python virtual environment:
          source priv/python/.venv/bin/activate

      • Run tests:
          mix test.unit         # Run Elixir unit tests
          mix test.integration  # Run Elixir integration tests
          mix test.suite        # Run all Elixir tests
          mix python.test       # Run Python tests

      • Generate documentation:
          mix docs

      • Start development:
          iex -S mix
      """)
    else
      _ ->
        exit({:shutdown, 1})
    end
  end

  defp find_poetry do
    case safe_cmd("which", ["poetry"], stderr_to_stdout: true) do
      {poetry_path, 0} ->
        poetry_path = String.trim(poetry_path)
        Mix.shell().info("Found Poetry at: #{poetry_path}")
        {:ok, poetry_path}

      {:error, :not_found} ->
        Mix.shell().error("Poetry not found in system PATH")
        display_poetry_install_instructions()
        exit({:shutdown, 0})

      {_, _} ->
        Mix.shell().error("Poetry not found in system PATH")
        display_poetry_install_instructions()
        exit({:shutdown, 0})
    end
  end

  defp display_poetry_install_instructions do
    Mix.shell().error("""
    Please run:
      asdf plugin-add poetry
      asdf install poetry

    or try manually:

    1. Install Poetry:
        curl -sSL https://install.python-poetry.org | python3 -

    2. Add to your PATH by adding this line to ~/.zshrc or ~/.bashrc:
        export PATH="$HOME/.local/bin:$PATH"

    3. Reload your shell:
        source ~/.zshrc  # or source ~/.bashrc

    Then run `mix setup` again.
    """)
  end

  defp install_deps do
    case safe_cmd("mix", ["deps.get"], into: IO.stream()) do
      {:error, :not_found} ->
        Mix.raise("Could not find 'mix' command")

      {_, 0} ->
        :ok

      {output, _} ->
        Mix.raise("Failed to install dependencies: #{output}")
    end
  end

  defp setup_virtualenv do
    venv_path = [@priv_python_dir, ".venv"] |> Path.join() |> Path.expand()

    with false <- File.exists?(venv_path),
         {output, 0} <- safe_cmd("python3", ["-m", "venv", venv_path], stderr_to_stdout: true) do
      Mix.shell().info(output)
      :ok
    else
      true ->
        Mix.shell().info("Python virtual environment at: #{venv_path}")
        :ok

      {:error, :not_found} ->
        Mix.shell().error("Python is required to setup the virtual environment")
        exit({:shutdown, 1})

      {output, _} ->
        Mix.shell().error("Failed to setup Python virtual environment: #{output}")
        exit({:shutdown, 1})
    end
  end

  defp install_python_deps(poetry_path) do
    python_dir = Path.join(File.cwd!(), @priv_python_dir)

    case safe_cmd(poetry_path, ["install"], cd: python_dir, stderr_to_stdout: true) do
      {:error, :not_found} ->
        Mix.shell().error("\nFailed to execute Poetry command")

        Mix.shell().error("""

        Try these steps to resolve the issue:
        1. Make sure Poetry is properly installed:
            poetry --version
        2. If needed, update Poetry:
            poetry self update
        3. Try clearing Poetry's cache:
            poetry cache clear . --all
        4. Run setup again:
            mix setup
        """)

        exit({:shutdown, 1})

      {output, 0} ->
        Mix.shell().info(output)
        :ok

      {output, _} ->
        Mix.shell().error("\nFailed to install Python dependencies:\n\n#{output}")

        Mix.shell().error("""

        Try these steps to resolve the issue:
        1. Clear Poetry's cache:
            cd priv/python && poetry cache clear . --all
        2. Delete the poetry.lock file (if it exists):
            rm priv/python/poetry.lock
        3. Update Poetry itself:
            poetry self update
        4. Run setup again:
            mix setup

        If the issue persists, please check the error message above for specific dependency conflicts.
        You may need to manually resolve version conflicts in priv/python/pyproject.toml.
        """)

        exit({:shutdown, 1})
    end
  end

  defp install_nodejs_deps() do
    nodejs_dir = Path.join(File.cwd!(), @priv_nodejs_dir)

    case safe_cmd("npm", ["install"], cd: nodejs_dir, stderr_to_stdout: true) do
      {:error, :not_found} ->
        Mix.shell().error("\nFailed to execute npm command")

        Mix.shell().error("""

        Try these steps to resolve the issue:
        1. Make sure npm is properly installed:
            npm --version
        2. If needed, update npm:
            npm install -g npm
        3. Run setup again:
            mix setup
        """)

        exit({:shutdown, 1})

      {output, 0} ->
        Mix.shell().info(output)
        :ok

      {output, _} ->
        Mix.shell().error("\nFailed to install Node.js dependencies:\n\n#{output}")

        Mix.shell().error("""

        Try these steps to resolve the issue:
        1. Clear the node_modules directory:
            rm -rf priv/node/node_modules
        2. Run setup again:
            mix setup

        If the issue persists, please check the error message above for specific dependency conflicts.
        You may need to manually resolve version conflicts in priv/node/package.json.
        """)

        exit({:shutdown, 1})
    end
  end
end<|MERGE_RESOLUTION|>--- conflicted
+++ resolved
@@ -44,16 +44,11 @@
          Mix.shell().info("\n==> Setting up Python virtual environment..."),
          :ok <- setup_virtualenv(),
          # Step 4: Install Python dependencies
-<<<<<<< HEAD
-         _ <- Mix.shell().info("\n==> Installing Python dependencies..."),
+         Mix.shell().info("\n==> Installing Python dependencies..."),
          :ok <- install_python_deps(poetry_path),
          # Step 5: Install Node.js dependencies
          Mix.shell().info("\n==> Installing Node.js dependencies..."),
          :ok <- install_nodejs_deps() do
-=======
-         Mix.shell().info("\n==> Installing Python dependencies..."),
-         :ok <- install_python_deps(poetry_path) do
->>>>>>> 1cce45ae
       Mix.shell().info("""
       \n==> Setup completed successfully! 🎉
 
