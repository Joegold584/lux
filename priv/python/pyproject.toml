--- conflicted
+++ resolved
@@ -10,14 +10,9 @@
 python = "^3.11"
 web3 = "^6.15.1"
 eth-tester = {extras = ["py-evm"], version = "^0.9.0b1"}
-<<<<<<< HEAD
-nltk = "^3.8.1"
-setuptools = "^75.8.0"
-=======
 nltk = "^3.9.1"
 setuptools = "^68.0.0"
 erlport = "^0.6"
->>>>>>> 14b398ef
 
 [tool.poetry.group.dev.dependencies]
 pytest = "^7.4.0"
